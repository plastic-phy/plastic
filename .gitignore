--- conflicted
+++ resolved
@@ -2,14 +2,8 @@
 *.o
 .vs
 *__pycache__
-<<<<<<< HEAD
 *.pytest_cache
 build/
 *.egg-info*
 dist
-=======
-build
-dist
-*.egg-info
->>>>>>> 98110199
-*#
+
