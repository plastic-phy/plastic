# PLASTIC

A pipeline for the following toolchain developed by AlgoLabs:  
- [celluloid](https://github.com/AlgoLab/celluloid)  
    A tool designed to cluster single-cell-sequencing datasets that employs K-modes clustering and a novel similarity measure to better work around the uncertain data points that are frequently produced with such sequencing techniques.
- [sasc](https://github.com/sciccolella/sasc)  
    A tool designed to infer phylogenies from inaccurate genotype datasets obtained using SCS techniques, that employs simulated annealing to explore the solution spaces in the k-dollo model, that better accounts for the peculiarities of cancer cell evolution without being constrainted by the infinite sites assumption.
- [mp3](https://github.com/AlgoLab/mp3treesim)  
    A tool for comparisons between (potentially) fully labeled phylogenies with poly-occurring labels, with a similarity measure based on the comparison of the minimum topologies for each label triplet found in the two trees.

<<<<<<< HEAD
The pipeline also include:
- [SCITE](https://github.com/cbg-ethz/SCITE)
    A software package to compute mutation histories of somatic cells. Given noisy mutation profiles of single cells, SCITE performs a stochastic search to find the Maximum Likelihood (ML) or Maximum aposterori (MAP) tree and/or to sample from the posterior probability distribution. Tree reconstruction can be combined with an estimation of the error rates in the mutation profiles.
- [SPhyR](https://github.com/elkebir-group/SPhyR)
    An algorithm for reconstructing phylogenetic trees from single-cell sequencing data. SPhyR employs the k-Dollo phylogeny model, where each SNV can only be gained once but lost k times.
- [Generic]
    A generic algorithm to run a software not present in the list above.
    
=======
In the tumor phylogeny pipeline depicted below (from https://doi.org/10.1007/978-3-031-82768-6_8), celluloid would perform step e. Mutation Clustering, sasc would perform step f. Phylogeny Inference, and mp3 would perform step h. Tree Similarity.

![image](images/framework.png)

>>>>>>> ade79638
### INSTALLATION

Note: in order to install this package, a [graphviz-dev](https://pygraphviz.github.io/documentation/stable/install.html) installation is required.
```graphviz-dev``` is required to build the tool, while ```graphviz``` is required to
call ```PhylogenyTree.draw_to_file()``` and its overrides.

Once the required external software has been installed, run:
```
git clone https://github.com/plastic-phy/plastic.git --recurse-submodules
cd plastic
pip install .
```
The tool will be installed under the name ```plastic```.

### USAGE

This package exposes one module, ```plastic``` and three public submodules:
```
plastic.treesim (mp3)
plastic.phylogeny (sasc, SCITE, SPhyR, generic)
plastic.clustering (celluloid)
```
That can be imported with the usual python import directives like:
```
from plastic import phylogeny as ph
from plastic.clustering import cluster_mutations
```

The three modules have been designed with the intent to closely mirror the behaviour of the three original tools while exposing them as library modules. Reading the original documentations of the tools and the documentation of the modules, which is 
reachable with the likes of:
```
from plastic import phylogeny
help(phylogeny)
```
will be enough to understand the usage of the modules.

Along with their main functions, the modules expose structures that are designed to easily load, store, visualize and modify the relevant datasets. Whenever structures of this kind are exposed in a module, its documentation makes mention of them, and the structures have their own documentation accessible as usual through ```help()```.
<|MERGE_RESOLUTION|>--- conflicted
+++ resolved
@@ -8,7 +8,7 @@
 - [mp3](https://github.com/AlgoLab/mp3treesim)  
     A tool for comparisons between (potentially) fully labeled phylogenies with poly-occurring labels, with a similarity measure based on the comparison of the minimum topologies for each label triplet found in the two trees.
 
-<<<<<<< HEAD
+
 The pipeline also include:
 - [SCITE](https://github.com/cbg-ethz/SCITE)
     A software package to compute mutation histories of somatic cells. Given noisy mutation profiles of single cells, SCITE performs a stochastic search to find the Maximum Likelihood (ML) or Maximum aposterori (MAP) tree and/or to sample from the posterior probability distribution. Tree reconstruction can be combined with an estimation of the error rates in the mutation profiles.
@@ -17,12 +17,12 @@
 - [Generic]
     A generic algorithm to run a software not present in the list above.
     
-=======
+
 In the tumor phylogeny pipeline depicted below (from https://doi.org/10.1007/978-3-031-82768-6_8), celluloid would perform step e. Mutation Clustering, sasc would perform step f. Phylogeny Inference, and mp3 would perform step h. Tree Similarity.
 
 ![image](images/framework.png)
 
->>>>>>> ade79638
+
 ### INSTALLATION
 
 Note: in order to install this package, a [graphviz-dev](https://pygraphviz.github.io/documentation/stable/install.html) installation is required.
